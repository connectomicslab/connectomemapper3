--- conflicted
+++ resolved
@@ -835,7 +835,7 @@
       - singularity/install-go:
           go-version: '1.13'
       - singularity/debian-install-3:
-          singularity-version: 3.7.3
+          singularity-version: 3.8.3
       - run:
           name: Setup miniconda environment and install connectomemapper3 with Python wrappers
           command: |
@@ -850,15 +850,6 @@
             source activate connectomemapper3
             echo $(which pip)
             pip install .
-<<<<<<< HEAD
-      - attach_workspace:
-          at: /tmp
-      - singularity/install-go:
-          go-version: '1.13'
-      - singularity/debian-install-3:
-          singularity-version: 3.8.3
-=======
->>>>>>> ca97ecfd
       - run:
           name: Remove any config file present in ds-sample/code and create ds-sample/test
           no_output_timeout: 1h

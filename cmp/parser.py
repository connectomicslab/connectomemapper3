# Copyright (C) 2009-2021, Ecole Polytechnique Federale de Lausanne (EPFL) and
# Hospital Center and University of Lausanne (UNIL-CHUV), Switzerland, and CMP3 contributors
# All rights reserved.
#
#  This software is distributed under the open-source license Modified BSD.

"""Connectome Mapper 3 Commandline Parser."""

import argparse

from .info import __version__
from .info import __release_date__


def get():
    """Return the argparse parser of the BIDS App.

    Returns
    -------
    p : object
       Instance of :class:`argparse.ArgumentParser` class
    """

    p = argparse.ArgumentParser(
        description="Entrypoint script of the BIDS-App Connectome Mapper version {}".format(
            __version__
        )
    )
    p.add_argument(
        "bids_dir",
        help="The directory with the input dataset "
        "formatted according to the BIDS standard.",
    )
    p.add_argument(
        "output_dir",
        help="The directory where the output files "
        "should be stored. If you are running group level analysis "
        "this folder should be prepopulated with the results of the "
        "participant level analysis.",
    )
    p.add_argument(
        "analysis_level",
        help="Level of the analysis that will be performed. "
        "Multiple participant level analyses can be run independently "
        "(in parallel) using the same output_dir.",
        choices=["participant", "group"],
    )
    p.add_argument(
        "--participant_label",
        help="The label(s) of the participant(s) that should be analyzed. The label "
        "corresponds to sub-<participant_label> from the BIDS spec "
        '(so it does not include "sub-"). If this parameter is not '
        "provided all subjects should be analyzed. Multiple "
        "participants can be specified with a space separated list.",
        nargs="+",
    )

    p.add_argument(
        "--session_label",
        help="""The label(s) of the session that should be analyzed.
                                            The label corresponds to ses-<session_label> from the
                                            BIDS spec (so it does not include "ses-"). If this
                                            parameter is not provided all sessions should be
                                            analyzed. Multiple sessions can be specified
                                            with a space separated list.""",
        nargs="+",
    )

<<<<<<< HEAD
    p.add_argument('--anat_pipeline_config',
                   help='Configuration .txt file for processing stages of the anatomical MRI processing pipeline')
    p.add_argument('--dwi_pipeline_config',
                   help='Configuration .txt file for processing stages of the diffusion MRI processing pipeline')
    p.add_argument('--func_pipeline_config',
                   help='Configuration .txt file for processing stages of the fMRI processing pipeline')
    p.add_argument('--eeg_pipeline_config',
                   help='Configuration .txt file for processing stages of the eeg processing pipeline')
    p.add_argument('--number_of_threads',
                   type=int,
                   help='The number of OpenMP threads used for multi-threading by '
                        'Freesurfer (Set to [Number of available CPUs -1] by default).')
=======
    p.add_argument(
        "--anat_pipeline_config",
        help="Configuration .txt file for processing stages of the anatomical MRI processing pipeline",
    )
    p.add_argument(
        "--dwi_pipeline_config",
        help="Configuration .txt file for processing stages of the diffusion MRI processing pipeline",
    )
    p.add_argument(
        "--func_pipeline_config",
        help="Configuration .txt file for processing stages of the fMRI processing pipeline",
    )

    p.add_argument(
        "--number_of_threads",
        type=int,
        help="The number of OpenMP threads used for multi-threading by "
        "Freesurfer (Set to [Number of available CPUs -1] by default).",
    )
>>>>>>> cb32db15

    p.add_argument(
        "--number_of_participants_processed_in_parallel",
        default=1,
        type=int,
        help="The number of subjects to be processed in parallel (One by default).",
    )

    p.add_argument(
        "--mrtrix_random_seed",
        default=None,
        type=int,
        help="Fix MRtrix3 random number generator seed to the specified value",
    )

    p.add_argument(
        "--ants_random_seed",
        default=None,
        type=int,
        help="Fix ANTS random number generator seed to the specified value",
    )

    p.add_argument(
        "--ants_number_of_threads",
        default=None,
        type=int,
        help="Fix number of threads in ANTs. If not specified ANTs will "
        "use the same number as the number of OpenMP threads "
        "(see `----number_of_threads` option flag)",
    )

    p.add_argument("--fs_license", help="Freesurfer license.txt")

    p.add_argument(
        "--coverage", help="Run connectomemapper3 with coverage", action="store_true"
    )

    p.add_argument(
        "--notrack",
        help="Do not send event to Google analytics to report BIDS App execution, which is enabled by default.",
        action="store_true",
    )

    # p.add_argument('--skip_bids_validator', help='Whether or not to perform BIDS dataset validation',
    #                    action='store_true')
    p.add_argument(
        "-v",
        "--version",
        action="version",
        version="BIDS-App Connectome Mapper version {} \nRelease date: {}".format(
            __version__, __release_date__
        ),
    )
    return p


def get_docker_wrapper_parser():
    """Return the argparse parser of the Docker BIDS App.
    
    Returns
    -------
    p : object
       Instance of :class:`argparse.ArgumentParser` class
    """
    p = get()
    p.description = f"Entrypoint script of the BIDS-App Connectome Mapper version {__version__} via Docker."
    p.add_argument(
        '--docker_image',
        type=str,
        default=f'sebastientourbier/connectomemapper-bidsapp:{__version__}',
        help="The path to the docker image.",
    )
    p.add_argument(
        '--config_dir',
        type=str,
        default=None,
        help="The path to the directory containing the configuration files.",
    )
    return p


def get_singularity_wrapper_parser():
    """Return the argparse parser of the Singularity BIDS App.
    
    Returns
    -------
    p : object
       Instance of :class:`argparse.ArgumentParser` class
    """
    p = get()
    p.description = f"Entrypoint script of the BIDS-App Connectome Mapper version {__version__} via Singularity."
    p.add_argument(
        '--singularity_image',
        type=str,
        default=f'library://connectomicslab/default/connectomemapper-bidsapp:{__version__}',
        help="The path to the singularity image.",
    )
    p.add_argument(
        '--config_dir',
        type=str,
        default=None,
        help="The path to the directory containing the configuration files.",
    )
    return p<|MERGE_RESOLUTION|>--- conflicted
+++ resolved
@@ -66,20 +66,6 @@
         nargs="+",
     )
 
-<<<<<<< HEAD
-    p.add_argument('--anat_pipeline_config',
-                   help='Configuration .txt file for processing stages of the anatomical MRI processing pipeline')
-    p.add_argument('--dwi_pipeline_config',
-                   help='Configuration .txt file for processing stages of the diffusion MRI processing pipeline')
-    p.add_argument('--func_pipeline_config',
-                   help='Configuration .txt file for processing stages of the fMRI processing pipeline')
-    p.add_argument('--eeg_pipeline_config',
-                   help='Configuration .txt file for processing stages of the eeg processing pipeline')
-    p.add_argument('--number_of_threads',
-                   type=int,
-                   help='The number of OpenMP threads used for multi-threading by '
-                        'Freesurfer (Set to [Number of available CPUs -1] by default).')
-=======
     p.add_argument(
         "--anat_pipeline_config",
         help="Configuration .txt file for processing stages of the anatomical MRI processing pipeline",
@@ -92,6 +78,10 @@
         "--func_pipeline_config",
         help="Configuration .txt file for processing stages of the fMRI processing pipeline",
     )
+    p.add_argument(
+        "--eeg_pipeline_config",
+        help="Configuration .txt file for processing stages of the eeg processing pipeline"
+    )
 
     p.add_argument(
         "--number_of_threads",
@@ -99,7 +89,6 @@
         help="The number of OpenMP threads used for multi-threading by "
         "Freesurfer (Set to [Number of available CPUs -1] by default).",
     )
->>>>>>> cb32db15
 
     p.add_argument(
         "--number_of_participants_processed_in_parallel",

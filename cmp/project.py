# Copyright (C) 2009-2022, Ecole Polytechnique Federale de Lausanne (EPFL) and
# Hospital Center and University of Lausanne (UNIL-CHUV), Switzerland, and CMP3 contributors
# All rights reserved.
#
#  This software is distributed under the open-source license Modified BSD.

"""Definition of classes and functions for handling non-GUI general events."""

# General imports
import multiprocessing
import fnmatch

import sys
import os
import warnings

from traits.api import *

from bids import BIDSLayout

# Own imports
from cmp.pipelines.anatomical import anatomical as Anatomical_pipeline
from cmp.pipelines.diffusion import diffusion as Diffusion_pipeline
from cmp.pipelines.functional import fMRI as FMRI_pipeline
<<<<<<< HEAD
from cmp.pipelines.functional import eeg as EEG_pipeline
=======

>>>>>>> f0cc600e
from cmtklib.config import (
    anat_load_config_json,
    anat_save_config,
    dmri_load_config_json,
    dmri_save_config,
    fmri_load_config_json,
    fmri_save_config,
    eeg_load_config_json,
    eeg_save_config
)
from cmtklib.bids.io import (
    __cmp_directory__,
    __nipype_directory__,
    __freesurfer_directory__
)
from cmtklib.bids.utils import write_derivative_description

# Ignore some warnings
warnings.filterwarnings(
    "ignore",
    message="UserWarning: No valid root directory found for domain 'derivatives'."
    " Falling back on the Layout's root directory. If this isn't the intended behavior, "
    "make sure the config file for this domain includes a 'root' key.",
)


class ProjectInfo(HasTraits):
    """Class used to store all properties of a processing project.

    Attributes
    -----------
    base_directory: traits.Directory
        BIDS dataset root directory

    output_directory: traits.Directory
        Output directory

    bids_layout : bids.BIDSLayout
        Instance of pybids `BIDSLayout`

    subjects : traits.List
        List of subjects in the dataset

    subject :
        Subject being processed
        in the form ``sub-XX``

    subject_sessions : traits.List
        List of sessions for the subject being processed

    subject_session : trait.Str
        Session of the subject being processed
        in the form ``ses-YY``

    diffusion_imaging_model : traits.Str
        Diffusion imaging model that can be
        'DSI', 'DTI', 'HARDI' or 'multishell'

    dmri_bids_acqs : traits.List
        List diffusion imaging models extracted from ``acq-<label>`` filename part.

    dmri_bids_acq :
        Diffusion imaging model being processed

    anat_runs : traits.List
        List of run labels for T1w scans with multiple runs

    anat_run : traits.Str
        Run being processed for T1w scans with multiple runs

    dmri_runs : traits.List
        List of run labels for DWI scans with multiple runs

    dmri_run : traits.Str
        Run being processed for DWI scans with multiple runs

    fmri_runs : traits.List
        List of run labels for fMRI scans with multiple runs

    fmri_run : traits.Str
        Run being processed for fMRI scans with multiple runs

    parcellation_scheme : traits.Str
        Parcellation scheme used
        (Default: 'Lausanne2018')

    atlas_info : traits.Dict
        Dictionary storing parcellation atlas information
        See :class:`~cmp.parcellation.parcellation.ParcellationStage` for more details

    freesurfer_subjects_dir : traits.Str
        Freesurfer subjects directory

    freesurfer_subject_id  : traits.Str
        Freesurfer subject ID

    t1_available : Bool
        True if T1w scans were found
        (Default: False)

    dmri_available : Bool
        True if DWI scans were found
        (Default: False)

    fmri_available : Bool
        True if fMRI scans were found
        (Default: False)

    eeg_available : Bool
        True if EEG recordings were found
        (Default: False)

    anat_config_error_msg : traits.Str
        Error message for the anatomical pipeline configuration file

    anat_config_to_load : traits.Str
        Path to a configuration file for the anatomical pipeline

    anat_available_config : traits.List
        List of configuration files for the anatomical pipeline

    anat_stage_names : traits.List
        List of anatomical pipeline stage names

    anat_custom_last_stage : traits.Str
        Custom last anatomical pipeline stage to be processed

    dmri_config_error_msg : traits.Str
        Error message for the diffusion pipeline configuration file

    dmri_config_to_load : traits.Str
        Path to a configuration file for the diffusion pipeline

    dmri_available_config : traits.List
        List of configuration files for the anatomical pipeline

    dmri_stage_names : traits.List
        List of diffusion pipeline stage names

    dmri_custom_last_stage : traits.Str
        Custom last diffusion pipeline stage to be processed

    fmri_config_error_msg : traits.Str
        Error message for the fMRI pipeline configuration file

    fmri_config_to_load : traits.Str
        Path to a configuration file for the fMRI pipeline

    fmri_available_config : traits.List
        List of configuration files for the fMRI pipeline

    fmri_stage_names : traits.List
        List of fMRI pipeline stage names

    fmri_custom_last_stage : traits.Str
        Custom last fMRI pipeline stage to be processed

    eeg_config_error_msg : traits.Str
        Error message for the EEG pipeline configuration file

    eeg_config_to_load : traits.Str
        Path to a configuration file for the EEG pipeline

    eeg_available_config : traits.List
        List of configuration files for the EEG pipeline

    eeg_stage_names : traits.List
        List of EEG pipeline stage names

    eeg_custom_last_stage : traits.Str
        Custom last EEG pipeline stage to be processed


    number_of_cores : int
        Number of cores used by Nipype workflow execution engine
        to distribute independent processing nodes
        (Must be in the range of your local resources)
    """

    base_directory = Directory
    output_directory = Directory

    bids_layout = Instance(BIDSLayout)
    subjects = List([])
    subject = Enum(values="subjects")

    number_of_subjects = Int()

    subject_sessions = List([])
    subject_session = Enum(values="subject_sessions")

    anat_warning_msg = Str(
        "\nWarning: selected directory is already configured for anatomical data processing.\n\n"
        "Do you want to reset the configuration to default parameters ?\n"
    )
    dmri_warning_msg = Str(
        "\nWarning: selected directory is already configured for diffusion data processing.\n\n"
        "Do you want to reset the configuration to default parameters ?\n"
    )
    fmri_warning_msg = Str(
        "\nWarning: selected directory is already configured for resting-state data processing.\n\n"
        "Do you want to reset the configuration to default parameters ?\n"
    )

    # process_type = Enum('diffusion',['diffusion','fMRI'])
    diffusion_imaging_model = Enum("DTI", ["DSI", "DTI", "HARDI", "multishell"])
    parcellation_scheme = Str("Lausanne2018")
    atlas_info = Dict()
    freesurfer_subjects_dir = Str("")
    freesurfer_subject_id = Str("")

    pipeline_processing_summary = List()

    t1_available = Bool(False)
    dmri_available = Bool(False)
    fmri_available = Bool(False)
    eeg_available = Bool(False)

    anat_config_error_msg = Str("")
    anat_config_to_load = Str()
    anat_available_config = List()
    anat_config_to_load_msg = Str(
        "Several configuration files available. Select which one to load:\n"
    )
    anat_last_date_processed = Str("Not yet processed")
    anat_last_stage_processed = Str("Not yet processed")

    anat_stage_names = List
    anat_custom_last_stage = Str

    dmri_config_error_msg = Str("")
    dmri_config_to_load = Str()
    dmri_available_config = List()
    dmri_config_to_load_msg = Str(
        "Several configuration files available. Select which one to load:\n"
    )
    dmri_last_date_processed = Str("Not yet processed")
    dmri_last_stage_processed = Str("Not yet processed")

    dmri_stage_names = List
    dmri_custom_last_stage = Str

    fmri_config_error_msg = Str("")
    fmri_config_to_load = Str()
    fmri_available_config = List()
    fmri_config_to_load_msg = Str(
        "Several configuration files available. Select which one to load:\n"
    )
    fmri_last_date_processed = Str("Not yet processed")
    fmri_last_stage_processed = Str("Not yet processed")

    fmri_stage_names = List
    fmri_custom_last_stage = Str

    eeg_config_error_msg = Str('')
    eeg_config_to_load = Str()
    eeg_available_config = List()
    eeg_config_to_load_msg = Str(
        'Several configuration files available. Select which one to load:\n')
    eeg_last_date_processed = Str('Not yet processed')
    eeg_last_stage_processed = Str('Not yet processed')

    eeg_stage_names = List
    eeg_custom_last_stage = Str

    number_of_cores = Enum(1, list(range(1, multiprocessing.cpu_count() + 1)))


def refresh_folder(
    bids_directory, derivatives_directory, subject, input_folders, session=None
):
    """Creates (if needed) the folder hierarchy.

    Parameters
    ----------
    bids_directory : os.path
        BIDS dataset root directory

    derivatives_directory : os.path
        Output (derivatives) directory

    subject : string
        BIDS subject label (``sub-XX``)

    input_folders : List of string
        List of folder to be created in ``derivatives_directory``/'cmp-<version>'/``subject``

    session : string
        BIDS session label (``ses-YY``)
    """
    paths = []

    if session is None or session == "":
        paths.append(os.path.join(derivatives_directory, __freesurfer_directory__, subject))
        paths.append(os.path.join(derivatives_directory, __cmp_directory__, subject))
        paths.append(os.path.join(derivatives_directory, __nipype_directory__, subject))

        for in_f in input_folders:
            paths.append(os.path.join(derivatives_directory, __cmp_directory__, subject, in_f))
            # paths.append(os.path.join(derivatives_directory,'nipype',subject,in_f))

    else:
        paths.append(
            os.path.join(
                derivatives_directory, __freesurfer_directory__, "%s_%s" % (subject, session)
            )
        )
        paths.append(os.path.join(derivatives_directory, __cmp_directory__, subject, session))
        paths.append(os.path.join(derivatives_directory, __nipype_directory__, subject, session))

        for in_f in input_folders:
            paths.append(
                os.path.join(derivatives_directory, __cmp_directory__, subject, session, in_f)
            )
            # paths.append(os.path.join(derivatives_directory,'nipype',subject,session,in_f))

    for full_p in paths:
        if not os.path.exists(full_p):
            try:
                os.makedirs(full_p)
            except os.error:
                print("%s was already existing" % full_p)
            finally:
                print("Created directory %s" % full_p)

    write_derivative_description(bids_directory, derivatives_directory, __cmp_directory__)
    write_derivative_description(bids_directory, derivatives_directory, __freesurfer_directory__)
    write_derivative_description(bids_directory, derivatives_directory, __nipype_directory__)


def init_dmri_project(project_info, bids_layout, is_new_project, gui=True, debug=False):
    """Initialize the diffusion processing pipeline.

    Parameters
    ----------
    project_info : cmp.project.ProjectInfo
        Instance of ``cmp.project.CMP_Project_Info`` object

    bids_layout : bids.BIDSLayout
        Instance of ``BIDSLayout`` object

    is_new_project : bool
        Specify if it corresponds or not to a new project.
        If `True`, it will create initial pipeline configuration files.

    gui : bool
        Might be obsolete and removed in future versions

    debug : bool
        If `True`, display extra prints to support debugging

    Returns
    -------
    dmri_pipeline : Instance(cmp.pipelines.diffusion.diffusion.DiffusionPipeline)
        `DiffusionPipeline` object instance
    """
    dmri_pipeline = Diffusion_pipeline.DiffusionPipeline(project_info)

    bids_directory = os.path.abspath(project_info.base_directory)

    derivatives_directory = os.path.abspath(project_info.output_directory)

    if len(project_info.subject_sessions) > 0:
        refresh_folder(
            bids_directory,
            derivatives_directory,
            project_info.subject,
            dmri_pipeline.input_folders,
            session=project_info.subject_session,
        )
    else:
        refresh_folder(
            bids_directory,
            derivatives_directory,
            project_info.subject,
            dmri_pipeline.input_folders,
        )

    dmri_inputs_checked = dmri_pipeline.check_input(layout=bids_layout, gui=gui)
    if dmri_inputs_checked:
        if (
            is_new_project and dmri_pipeline is not None
        ):  # and dmri_pipelineis not None:
            print("> Initialize dmri project")
            if not os.path.exists(derivatives_directory):
                try:
                    os.makedirs(derivatives_directory)
                except os.error:
                    print("... Info : %s was already existing" % derivatives_directory)
                finally:
                    print("... Info : Created directory %s" % derivatives_directory)

            if (project_info.subject_session != "") and (
                project_info.subject_session is not None
            ):
                project_info.dmri_config_file = os.path.join(
                    derivatives_directory,
                    "%s_%s_diffusion_config.ini"
                    % (project_info.subject, project_info.subject_session),
                )
            else:
                project_info.dmri_config_file = os.path.join(
                    derivatives_directory,
                    "%s_diffusion_config.ini" % project_info.subject,
                )

            if os.path.exists(project_info.dmri_config_file):
                warn_res = project_info.configure_traits(view="dmri_warning_view")
                if warn_res:
                    print(
                        "... Read : Diffusion config file (%s)"
                        % project_info.dmri_config_file
                    )
                    dmri_save_config(dmri_pipeline, project_info.dmri_config_file)
                else:
                    return None
            else:
                print(
                    "... Create : Diffusion config file (%s)"
                    % project_info.dmri_config_file
                )
                dmri_save_config(dmri_pipeline, project_info.dmri_config_file)
        else:
            if debug:
                print("int_project dmri_pipeline.global_config.subjects : ")
                print(dmri_pipeline.global_conf.subjects)

            dmri_conf_loaded = dmri_load_config_json(
                dmri_pipeline, project_info.dmri_config_file
            )

            if not dmri_conf_loaded:
                return None

        dmri_pipeline.config_file = project_info.dmri_config_file
    else:
        print("INFO: Missing diffusion inputs")

    return dmri_inputs_checked, dmri_pipeline


def init_fmri_project(project_info, bids_layout, is_new_project, gui=True, debug=False):
    """Initialize the fMRI processing pipeline.

    Parameters
    ----------
    project_info : cmp.project.ProjectInfo
        Instance of ``cmp.project.CMP_Project_Info`` object

    bids_layout : bids.BIDSLayout
        Instance of ``BIDSLayout`` object

    is_new_project : bool
        Specify if it corresponds or not to a new project.
        If `True`, it will create initial pipeline configuration files.

    gui : bool
        Might be obsolete and removed in future versions

    debug : bool
        If `True`, display extra prints to support debugging

    Returns
    -------
    fmri_pipeline : Instance(cmp.pipelines.functional.fMRI.fMRIPipeline)
        `fMRIPipeline` object instance
    """
    fmri_pipeline = FMRI_pipeline.fMRIPipeline(project_info)

    bids_directory = os.path.abspath(project_info.base_directory)
    derivatives_directory = os.path.abspath(project_info.output_directory)

    if len(project_info.subject_sessions) > 0:
        refresh_folder(
            bids_directory,
            derivatives_directory,
            project_info.subject,
            fmri_pipeline.input_folders,
            session=project_info.subject_session,
        )
    else:
        refresh_folder(
            bids_directory,
            derivatives_directory,
            project_info.subject,
            fmri_pipeline.input_folders,
        )

    fmri_inputs_checked = fmri_pipeline.check_input(layout=bids_layout, gui=gui)
    if fmri_inputs_checked:
        if (
            is_new_project and fmri_pipeline is not None
        ):  # and fmri_pipelineis not None:
            print("> Initialize fmri project")
            if not os.path.exists(derivatives_directory):
                try:
                    os.makedirs(derivatives_directory)
                except os.error:
                    print("... Info : %s was already existing" % derivatives_directory)
                finally:
                    print("... Info : Created directory %s" % derivatives_directory)

            if (project_info.subject_session != "") and (
                project_info.subject_session is not None
            ):
                project_info.fmri_config_file = os.path.join(
                    derivatives_directory,
                    "%s_%s_fMRI_config.ini"
                    % (project_info.subject, project_info.subject_session),
                )
            else:
                project_info.fmri_config_file = os.path.join(
                    derivatives_directory, "%s_fMRI_config.ini" % project_info.subject
                )

            if os.path.exists(project_info.fmri_config_file):
                warn_res = project_info.configure_traits(view="fmri_warning_view")
                if warn_res:
                    print(
                        "... Read : fMRI config file (%s)"
                        % project_info.fmri_config_file
                    )
                    fmri_load_config_json(fmri_pipeline, project_info.fmri_config_file)
                else:
                    return None
            else:
                print(
                    "... Create : fMRI config file (%s)" % project_info.fmri_config_file
                )
                fmri_save_config(fmri_pipeline, project_info.fmri_config_file)
        else:
            if debug:
                print("int_project fmri_pipeline.global_config.subjects : ")
                print(fmri_pipeline.global_conf.subjects)

            fmri_conf_loaded = fmri_load_config_json(
                fmri_pipeline, project_info.fmri_config_file
            )

            if not fmri_conf_loaded:
                return None

        fmri_pipeline.config_file = project_info.fmri_config_file
    else:
        print("INFO : Missing fmri inputs")

    return fmri_inputs_checked, fmri_pipeline


def init_anat_project(project_info, is_new_project, debug=False):
    """Initialize the anatomical processing pipeline.

    Parameters
    ----------
    project_info : cmp.project.ProjectInfo
        Instance of ``cmp.project.CMP_Project_Info`` object

    is_new_project : bool
        Specify if it corresponds or not to a new project.
        If `True`, it will create initial pipeline configuration files.

    debug : bool
        If `True`, display extra prints to support debugging

    Returns
    -------
    anat_pipeline : Instance(cmp.pipelines.anatomical.anatomical.AnatomicalPipeline)
        `AnatomicalPipeline` object instance
    """
    anat_pipeline = Anatomical_pipeline.AnatomicalPipeline(project_info)

    bids_directory = os.path.abspath(project_info.base_directory)
    derivatives_directory = os.path.abspath(project_info.output_directory)

    if (project_info.subject_session != "") and (
        project_info.subject_session is not None
    ):
        if debug:
            print("Refresh folder WITH session")
        refresh_folder(
            bids_directory,
            derivatives_directory,
            project_info.subject,
            anat_pipeline.input_folders,
            session=project_info.subject_session,
        )
    else:
        if debug:
            print("Refresh folder WITHOUT session")
        refresh_folder(
            bids_directory,
            derivatives_directory,
            project_info.subject,
            anat_pipeline.input_folders,
        )

    if is_new_project and anat_pipeline is not None:  # and dmri_pipelineis not None:
        print("> Initialize anatomical project")
        if not os.path.exists(derivatives_directory):
            try:
                os.makedirs(derivatives_directory)
            except os.error:
                print("... Info: %s was already existing" % derivatives_directory)
            finally:
                print("... Info : Created directory %s" % derivatives_directory)

        if (project_info.subject_session != "") and (
            project_info.subject_session is not None
        ):
            project_info.anat_config_file = os.path.join(
                derivatives_directory,
                "%s_%s_anatomical_config.ini"
                % (project_info.subject, project_info.subject_session),
            )
        else:
            project_info.anat_config_file = os.path.join(
                derivatives_directory, "%s_anatomical_config.ini" % project_info.subject
            )

        if os.path.exists(project_info.anat_config_file):
            warn_res = project_info.configure_traits(view="anat_warning_view")
            if warn_res:
                anat_save_config(anat_pipeline, project_info.anat_config_file)
            else:
                return None
        else:
            anat_save_config(anat_pipeline, project_info.anat_config_file)

    else:
        if debug:
            print("int_project anat_pipeline.global_config.subjects : ")
            print(anat_pipeline.global_conf.subjects)

        anat_conf_loaded = anat_load_config_json(
            anat_pipeline, project_info.anat_config_file
        )

        if not anat_conf_loaded:
            return None

    anat_pipeline.config_file = project_info.anat_config_file

    return anat_pipeline


def init_eeg_project(project_info, bids_layout, is_new_project, gui=True, debug=False):
    """Initialize the eeg processing pipeline.

    Parameters
    ----------
    project_info : cmp.project.CMP_Project_Info
        Instance of ``cmp.project.CMP_Project_Info`` object

    bids_layout : bids.BIDSLayout
        Instance of ``BIDSLayout`` object

    is_new_project : bool
        Specify if it corresponds or not to a new project.
        If `True`, it will create initial pipeline configuration files.

    gui : bool
        Might be obsolete and removed in future versions

    debug : bool
        If `True`, display extra prints to support debugging

    Returns
    -------
    eeg_pipeline : Instance(cmp.pipelines.functional.eeg.EEGPipeline)
        `EEGPipeline` object instance
    """
    eeg_pipeline = EEG_pipeline.EEGPipeline(project_info)

    bids_directory = os.path.abspath(project_info.base_directory)
    derivatives_directory = os.path.abspath(project_info.output_directory)

    if (project_info.subject_session != '') and (project_info.subject_session is not None):
        if debug:
            print('Refresh folder WITH session')
        refresh_folder(bids_directory, derivatives_directory, project_info.subject, eeg_pipeline.input_folders,
                       session=project_info.subject_session)
    else:
        if debug:
            print('Refresh folder WITHOUT session')
        refresh_folder(bids_directory, derivatives_directory,
                       project_info.subject, eeg_pipeline.input_folders)

    eeg_inputs_checked = eeg_pipeline.check_input(layout=bids_layout, gui=gui)
    if eeg_inputs_checked:
        if is_new_project and eeg_pipeline is not None:
            print("> Initialize eeg project")
            if not os.path.exists(derivatives_directory):
                try:
                    os.makedirs(derivatives_directory)
                except os.error:
                    print("... Info: %s was already existing" %
                          derivatives_directory)
                finally:
                    print("... Info : Created directory %s" %
                          derivatives_directory)

            if (project_info.subject_session != '') and (project_info.subject_session is not None):
                project_info.eeg_config_file = os.path.join(derivatives_directory, '%s_%s_eeg_config.ini' % (
                    project_info.subject, project_info.subject_session))
            else:
                project_info.eeg_config_file = os.path.join(derivatives_directory,
                                                            '%s_eeg_config.ini' % project_info.subject)

            if os.path.exists(project_info.eeg_config_file):
                warn_res = project_info.configure_traits(view='eeg_warning_view')
                if warn_res:
                    eeg_save_config(eeg_pipeline, project_info.eeg_config_file)
                else:
                    return None
            else:
                eeg_save_config(eeg_pipeline, project_info.eeg_config_file)

        else:
            if debug:
                print("int_project eeg_pipeline.global_config.subjects : ")
                print(eeg_pipeline.global_conf.subjects)

            eeg_conf_loaded = eeg_load_config_json(
                eeg_pipeline, project_info.eeg_config_file)

            if not eeg_conf_loaded:
                return None

    eeg_pipeline.config_file = project_info.eeg_config_file

    return eeg_inputs_checked, eeg_pipeline


def update_anat_last_processed(project_info, pipeline):
    """Update last processing information of a :class:`~cmp.pipelines.anatomical.anatomical.AnatomicalPipeline`.

    Parameters
    ----------
    project_info : cmp.project.ProjectInfo
        Instance of `CMP_Project_Info` object

    pipeline : cmp.pipelines.anatomical.anatomical.AnatomicalPipeline
        Instance of `AnatomicalPipeline` object
    """
    # last date
    if os.path.exists(
        os.path.join(project_info.output_directory, __nipype_directory__, project_info.subject)
    ):
        # out_dirs = os.listdir(os.path.join(
        #     project_info.output_directory, 'nipype', project_info.subject))
        # for out in out_dirs:
        #     if (project_info.last_date_processed == "Not yet processed" or
        #         out > project_info.last_date_processed):
        #         pipeline.last_date_processed = out
        #         project_info.last_date_processed = out

        if (
            project_info.anat_last_date_processed == "Not yet processed"
            or pipeline.now > project_info.anat_last_date_processed
        ):
            pipeline.anat_last_date_processed = pipeline.now
            project_info.anat_last_date_processed = pipeline.now

    # last stage
    if os.path.exists(
        os.path.join(
            project_info.output_directory,
            __nipype_directory__,
            project_info.subject,
            "anatomical_pipeline",
        )
    ):
        stage_dirs = []
        for _, dirnames, _ in os.walk(
            os.path.join(
                project_info.output_directory,
                __nipype_directory__,
                project_info.subject,
                "anatomical_pipeline",
            )
        ):
            for dirname in fnmatch.filter(dirnames, "*_stage"):
                stage_dirs.append(dirname)
        for stage in pipeline.ordered_stage_list:
            if stage.lower() + "_stage" in stage_dirs:
                pipeline.last_stage_processed = stage
                project_info.anat_last_stage_processed = stage

    # last parcellation scheme
    project_info.parcellation_scheme = pipeline.parcellation_scheme
    project_info.atlas_info = pipeline.atlas_info


def update_dmri_last_processed(project_info, pipeline):
    """Update last processing information of an :class:`~cmp.pipelines.diffusion.diffusion.DiffusionPipeline`.

    Parameters
    ----------
    project_info : cmp.project.ProjectInfo
        Instance of `CMP_Project_Info` object

    pipeline : cmp.pipelines.diffusion.diffusion.DiffusionPipeline
        Instance of `DiffusionPipeline` object
    """
    # last date
    if os.path.exists(
        os.path.join(project_info.output_directory, __nipype_directory__, project_info.subject)
    ):
        # out_dirs = os.listdir(os.path.join(
        #     project_info.output_directory, 'nipype', project_info.subject))
        # for out in out_dirs:
        #     if (project_info.last_date_processed == "Not yet processed" or
        #         out > project_info.last_date_processed):
        #         pipeline.last_date_processed = out
        #         project_info.last_date_processed = out

        if (
            project_info.dmri_last_date_processed == "Not yet processed"
            or pipeline.now > project_info.dmri_last_date_processed
        ):
            pipeline.dmri_last_date_processed = pipeline.now
            project_info.dmri_last_date_processed = pipeline.now

    # last stage
    if os.path.exists(
        os.path.join(
            project_info.output_directory,
            __nipype_directory__,
            project_info.subject,
            "diffusion_pipeline",
        )
    ):
        stage_dirs = []
        for _, dirnames, _ in os.walk(
            os.path.join(
                project_info.output_directory,
                __nipype_directory__,
                project_info.subject,
                "diffusion_pipeline",
            )
        ):
            for dirname in fnmatch.filter(dirnames, "*_stage"):
                stage_dirs.append(dirname)
        for stage in pipeline.ordered_stage_list:
            if stage.lower() + "_stage" in stage_dirs:
                pipeline.last_stage_processed = stage
                project_info.dmri_last_stage_processed = stage


def update_fmri_last_processed(project_info, pipeline):
    """Update last processing information of an :class:`~cmp.pipelines.functional.fMRI.fMRIPipeline`.

    Parameters
    ----------
    project_info : cmp.project.ProjectInfo
        Instance of `CMP_Project_Info` object

    pipeline : cmp.pipelines.functional.fMRI.fMRIPipeline
        Instance of `fMRIPipeline` object
    """
    # last date
    if os.path.exists(
        os.path.join(project_info.output_directory, __nipype_directory__, project_info.subject)
    ):
        # out_dirs = os.listdir(os.path.join(
        #     project_info.output_directory, 'nipype', project_info.subject))
        # for out in out_dirs:
        #     if (project_info.last_date_processed == "Not yet processed" or
        #         out > project_info.last_date_processed):
        #         pipeline.last_date_processed = out
        #         project_info.last_date_processed = out

        if (
            project_info.fmri_last_date_processed == "Not yet processed"
            or pipeline.now > project_info.fmri_last_date_processed
        ):
            pipeline.fmri_last_date_processed = pipeline.now
            project_info.fmri_last_date_processed = pipeline.now

    # last stage
    if os.path.exists(
        os.path.join(
            project_info.output_directory,
            __nipype_directory__,
            project_info.subject,
            "fMRI_pipeline",
        )
    ):
        stage_dirs = []
        for _, dirnames, _ in os.walk(
            os.path.join(
                project_info.output_directory,
                __nipype_directory__,
                project_info.subject,
                "fMRI_pipeline",
            )
        ):
            for dirname in fnmatch.filter(dirnames, "*_stage"):
                stage_dirs.append(dirname)
        for stage in pipeline.ordered_stage_list:
            if stage.lower() + "_stage" in stage_dirs:
                pipeline.last_stage_processed = stage
                project_info.dmri_last_stage_processed = stage


def update_eeg_last_processed(project_info, pipeline):
    """Update last processing information of a :py:class:`~cmp.pipelines.functional.eeg.EEGPipeline`.

    Parameters
    ----------
    project_info : cmp.project.CMP_Project_Info
        Instance of `CMP_Project_Info` object

    pipeline : cmp.pipelines.functional.eeg.EEGPipeline
        Instance of `EEGPipeline` object
    """
    # last date
    if os.path.exists(os.path.join(project_info.output_directory, 'nipype', project_info.subject)):
        # out_dirs = os.listdir(os.path.join(
        #     project_info.output_directory, 'nipype', project_info.subject))
        # for out in out_dirs:
        #     if (project_info.last_date_processed == "Not yet processed" or
        #         out > project_info.last_date_processed):
        #         pipeline.last_date_processed = out
        #         project_info.last_date_processed = out

        if (project_info.eeg_last_date_processed == "Not yet processed" or
                pipeline.now > project_info.anat_last_date_processed):
            pipeline.eeg_last_date_processed = pipeline.now
            project_info.eeg_last_date_processed = pipeline.now

    # last stage
    if os.path.exists(
            os.path.join(project_info.output_directory, 'nipype', project_info.subject, 'eeg_pipeline')):
        stage_dirs = []
        for _, dirnames, _ in os.walk(
                os.path.join(project_info.output_directory, 'nipype', project_info.subject, 'eeg_pipeline')):
            for dirname in fnmatch.filter(dirnames, '*_stage'):
                stage_dirs.append(dirname)
        for stage in pipeline.ordered_stage_list:
            if stage.lower() + '_stage' in stage_dirs:
                pipeline.last_stage_processed = stage
                project_info.eeg_last_stage_processed = stage

    # last parcellation scheme
    project_info.parcellation_scheme = pipeline.parcellation_scheme
    project_info.atlas_info = pipeline.atlas_info


def run_individual(
    bids_dir,
    output_dir,
    participant_label,
    session_label,
    anat_pipeline_config,
    dwi_pipeline_config,
    func_pipeline_config,
    eeg_pipeline_config,
    number_of_threads=1,
):
    """Function that creates the processing pipeline for complete coverage.

    Parameters
    ----------
    bids_dir : string
        BIDS dataset root directory

    output_dir : string
        Output (derivatives) directory

    participant_label : string
        BIDS participant / subject label (``sub-XX``)

    session_label : string
        BIDS session label (``ses-XX``)

    anat_pipeline_config : string
        Path to anatomical pipeline configuration file

    dwi_pipeline_config : string
        Path to diffusion pipeline configuration file

    func_pipeline_config : string
        Path to fMRI pipeline configuration file

    eeg_pipeline_config : string
        Path to eeg pipeline configuration file
    
    number_of_threads : int
        Number of threads used by programs relying on the OpenMP library
    """
    project = ProjectInfo()
    project.base_directory = os.path.abspath(bids_dir)
    project.output_directory = os.path.abspath(output_dir)
    project.subjects = ["{}".format(participant_label)]
    project.subject = "{}".format(participant_label)

    try:
        bids_layout = BIDSLayout(project.base_directory)
    except Exception:
        print("Exception : Raised at BIDSLayout")
        sys.exit(1)

    if session_label is not None:
        project.subject_sessions = ["{}".format(session_label)]
        project.subject_session = "{}".format(session_label)
        print("INFO : Detected session(s)")
    else:
        print("INFO : No detected session")
        project.subject_sessions = [""]
        project.subject_session = ""

    project.anat_config_file = os.path.abspath(anat_pipeline_config)

    # Perform only the anatomical pipeline
    if dwi_pipeline_config is None and func_pipeline_config is None and eeg_pipeline_config is None:

        anat_pipeline = init_anat_project(project, False)
        if anat_pipeline is not None:
            anat_valid_inputs = anat_pipeline.check_input(bids_layout, gui=False)

            print('--- Set Freesurfer and ANTs to use {} threads by the means of OpenMP'.format(number_of_threads))
            anat_pipeline.stages['Segmentation'].config.number_of_threads = number_of_threads

            if anat_valid_inputs:
                print(">> Process anatomical pipeline")
                anat_pipeline.process()
            else:
                print("ERROR : Invalid inputs")
                sys.exit(1)

            anat_pipeline.check_stages_execution()
            anat_pipeline.fill_stages_outputs()

    # Perform the anatomical and the diffusion pipelines
    elif dwi_pipeline_config is not None and func_pipeline_config is None and eeg_pipeline_config is None:

        project.dmri_config_file = os.path.abspath(dwi_pipeline_config)

        anat_pipeline = init_anat_project(project, False)
        if anat_pipeline is not None:
            anat_valid_inputs = anat_pipeline.check_input(bids_layout, gui=False)

            print('--- Set Freesurfer and ANTs to use {} threads by the means of OpenMP'.format(number_of_threads))
            anat_pipeline.stages['Segmentation'].config.number_of_threads = number_of_threads

            if anat_valid_inputs:
                print(">> Process anatomical pipeline")
                anat_pipeline.process()
            else:
                print("ERROR : Invalid inputs")
                sys.exit(1)

        anat_valid_outputs, msg = anat_pipeline.check_output()
        anat_pipeline.check_stages_execution()
        anat_pipeline.fill_stages_outputs()

        project.freesurfer_subjects_dir = anat_pipeline.stages['Segmentation'].config.freesurfer_subjects_dir
        project.freesurfer_subject_id = anat_pipeline.stages['Segmentation'].config.freesurfer_subject_id

        if anat_valid_outputs:
            dmri_valid_inputs, dmri_pipeline = init_dmri_project(project, bids_layout, False)
            if dmri_pipeline is not None:
                dmri_pipeline.parcellation_scheme = anat_pipeline.parcellation_scheme
                dmri_pipeline.atlas_info = anat_pipeline.atlas_info
                if dmri_valid_inputs:
                    dmri_pipeline.process()
                else:
                    print("   ... ERROR : Invalid inputs")
                    sys.exit(1)
                dmri_pipeline.check_stages_execution()
                dmri_pipeline.fill_stages_outputs()
        else:
            print(msg)
            sys.exit(1)

    # Perform the anatomical and the fMRI pipelines
    elif dwi_pipeline_config is None and func_pipeline_config is not None and eeg_pipeline_config is None:

        project.fmri_config_file = os.path.abspath(func_pipeline_config)

        anat_pipeline = init_anat_project(project, False)
        if anat_pipeline is not None:
            anat_valid_inputs = anat_pipeline.check_input(bids_layout, gui=False)

            print('--- Set Freesurfer and ANTs to use {} threads by the means of OpenMP'.format(number_of_threads))
            anat_pipeline.stages['Segmentation'].config.number_of_threads = number_of_threads

            if anat_valid_inputs:
                print(">> Process anatomical pipeline")
                anat_pipeline.process()
            else:
                print("ERROR : Invalid inputs")
                sys.exit(1)

        anat_valid_outputs, msg = anat_pipeline.check_output()
        anat_pipeline.check_stages_execution()
        anat_pipeline.fill_stages_outputs()

        project.freesurfer_subjects_dir = anat_pipeline.stages['Segmentation'].config.freesurfer_subjects_dir
        project.freesurfer_subject_id = anat_pipeline.stages['Segmentation'].config.freesurfer_subject_id

        if anat_valid_outputs:
            fmri_valid_inputs, fmri_pipeline = init_fmri_project(project, bids_layout, False)
            if fmri_pipeline is not None:
                fmri_pipeline.parcellation_scheme = anat_pipeline.parcellation_scheme
                fmri_pipeline.atlas_info = anat_pipeline.atlas_info
                # fmri_pipeline.subjects_dir = anat_pipeline.stages['Segmentation'].config.freesurfer_subjects_dir
                # fmri_pipeline.subject_id = anat_pipeline.stages['Segmentation'].config.freesurfer_subject_id
                # print('Freesurfer subjects dir: {}'.format(fmri_pipeline.subjects_dir))
                # print('Freesurfer subject id: {}'.format(fmri_pipeline.subject_id))

                # print sys.argv[offset+9]
                if fmri_valid_inputs:
                    print(">> Process fmri pipeline")
                    fmri_pipeline.process()
                else:
                    print("   ... ERROR : Invalid inputs")
                    sys.exit(1)
                fmri_pipeline.check_stages_execution()
                fmri_pipeline.fill_stages_outputs()
        else:
            print(msg)
            sys.exit(1)

    # Perform all pipelines except eeg (anatomical/diffusion/fMRI)
    elif dwi_pipeline_config is not None and func_pipeline_config is not None and eeg_pipeline_config is None:

        project.dmri_config_file = os.path.abspath(dwi_pipeline_config)
        project.fmri_config_file = os.path.abspath(func_pipeline_config)

        anat_pipeline = init_anat_project(project, False)
        if anat_pipeline is not None:
            anat_valid_inputs = anat_pipeline.check_input(bids_layout, gui=False)

            print('--- Set Freesurfer and ANTs to use {} threads by the means of OpenMP'.format(number_of_threads))
            anat_pipeline.stages['Segmentation'].config.number_of_threads = number_of_threads

            if anat_valid_inputs:
                print(">> Process anatomical pipeline")
                anat_pipeline.process()
            else:
                print("   ... ERROR : Invalid inputs")
                sys.exit(1)

        anat_valid_outputs, msg = anat_pipeline.check_output()
        anat_pipeline.check_stages_execution()
        anat_pipeline.fill_stages_outputs()

        project.freesurfer_subjects_dir = anat_pipeline.stages['Segmentation'].config.freesurfer_subjects_dir
        project.freesurfer_subject_id = anat_pipeline.stages['Segmentation'].config.freesurfer_subject_id

        if anat_valid_outputs:
            dmri_valid_inputs, dmri_pipeline = init_dmri_project(project, bids_layout, False)
            if dmri_pipeline is not None:
                dmri_pipeline.parcellation_scheme = anat_pipeline.parcellation_scheme
                dmri_pipeline.atlas_info = anat_pipeline.atlas_info
                # print sys.argv[offset+7]
                if dmri_valid_inputs:
                    print(">> Process diffusion pipeline")
                    dmri_pipeline.process()
                else:
                    print("   ... ERROR : Invalid inputs")
                    sys.exit(1)
                dmri_pipeline.check_stages_execution()
                dmri_pipeline.fill_stages_outputs()

            fmri_valid_inputs, fmri_pipeline = init_fmri_project(project, bids_layout, False)
            if fmri_pipeline is not None:
                fmri_pipeline.parcellation_scheme = anat_pipeline.parcellation_scheme
                fmri_pipeline.atlas_info = anat_pipeline.atlas_info
                fmri_pipeline.subjects_dir = anat_pipeline.stages['Segmentation'].config.freesurfer_subjects_dir
                fmri_pipeline.subject_id = anat_pipeline.stages['Segmentation'].config.freesurfer_subject_id
                print('Freesurfer subjects dir: {}'.format(fmri_pipeline.subjects_dir))
                print('Freesurfer subject id: {}'.format(fmri_pipeline.subject_id))

                # print sys.argv[offset+9]
                if fmri_valid_inputs:
                    print(">> Process fmri pipeline")
                    fmri_pipeline.process()
                else:
                    print("   ... ERROR : Invalid inputs")
                    sys.exit(1)
                fmri_pipeline.check_stages_execution()
                fmri_pipeline.fill_stages_outputs()
        else:
            print(msg)
            sys.exit(1)

    # Perform only the anatomical pipeline
    if dwi_pipeline_config is None and func_pipeline_config is None and eeg_pipeline_config is None:

        anat_pipeline = init_anat_project(project, False)
        if anat_pipeline is not None:
            anat_valid_inputs = anat_pipeline.check_input(bids_layout, gui=False)

            print(f"--- Set Freesurfer and ANTs to use {number_of_threads} threads by the means of OpenMP")
            anat_pipeline.stages["Segmentation"].config.number_of_threads = number_of_threads

            if anat_valid_inputs:
                print(">> Process anatomical pipeline")
                anat_pipeline.process()
            else:
                print("ERROR : Invalid inputs")
                sys.exit(1)

            anat_pipeline.check_stages_execution()
            anat_pipeline.fill_stages_outputs()

    # Perform the anatomical and the diffusion pipelines
    elif dwi_pipeline_config is not None and func_pipeline_config is None and eeg_pipeline_config is None:

        project.dmri_config_file = os.path.abspath(dwi_pipeline_config)

        anat_pipeline = init_anat_project(project, False)
        if anat_pipeline is not None:
            anat_valid_inputs = anat_pipeline.check_input(bids_layout, gui=False)

            print(f"--- Set Freesurfer and ANTs to use {number_of_threads} threads by the means of OpenMP")
            anat_pipeline.stages[ "Segmentation"].config.number_of_threads = number_of_threads

            if anat_valid_inputs:
                print(">> Process anatomical pipeline")
                anat_pipeline.process()
            else:
                print("ERROR : Invalid inputs")
                sys.exit(1)

        anat_valid_outputs, msg = anat_pipeline.check_output()
        anat_pipeline.check_stages_execution()
        anat_pipeline.fill_stages_outputs()

        project.freesurfer_subjects_dir = anat_pipeline.stages["Segmentation"].config.freesurfer_subjects_dir
        project.freesurfer_subject_id = anat_pipeline.stages["Segmentation"].config.freesurfer_subject_id

        if anat_valid_outputs:
            dmri_valid_inputs, dmri_pipeline = init_dmri_project(
                project, bids_layout, False
            )
            if dmri_pipeline is not None:
                dmri_pipeline.parcellation_scheme = anat_pipeline.parcellation_scheme
                dmri_pipeline.atlas_info = anat_pipeline.atlas_info
                if anat_pipeline.parcellation_scheme == "Custom":
                    dmri_pipeline.custom_atlas_name = anat_pipeline.stages["Parcellation"].config.custom_parcellation.atlas
                    dmri_pipeline.custom_atlas_res = anat_pipeline.stages["Parcellation"].config.custom_parcellation.res
                if dmri_valid_inputs:
                    dmri_pipeline.process()
                else:
                    print("   ... ERROR : Invalid inputs")
                    sys.exit(1)
                dmri_pipeline.check_stages_execution()
                dmri_pipeline.fill_stages_outputs()
        else:
            print(msg)
            sys.exit(1)

    # Perform the anatomical and the fMRI pipelines
    elif dwi_pipeline_config is None and func_pipeline_config is not None and eeg_pipeline_config is None:

        project.fmri_config_file = os.path.abspath(func_pipeline_config)

        anat_pipeline = init_anat_project(project, False)
        if anat_pipeline is not None:
            anat_valid_inputs = anat_pipeline.check_input(bids_layout, gui=False)

            print(f"--- Set Freesurfer and ANTs to use {number_of_threads} threads by the means of OpenMP")
            anat_pipeline.stages[ "Segmentation"].config.number_of_threads = number_of_threads

            if anat_valid_inputs:
                print(">> Process anatomical pipeline")
                anat_pipeline.process()
            else:
                print("ERROR : Invalid inputs")
                sys.exit(1)

        anat_valid_outputs, msg = anat_pipeline.check_output()
        anat_pipeline.check_stages_execution()
        anat_pipeline.fill_stages_outputs()

        project.freesurfer_subjects_dir = anat_pipeline.stages["Segmentation"].config.freesurfer_subjects_dir
        project.freesurfer_subject_id = anat_pipeline.stages["Segmentation"].config.freesurfer_subject_id

        if anat_valid_outputs:
            fmri_valid_inputs, fmri_pipeline = init_fmri_project(
                project, bids_layout, False
            )
            if fmri_pipeline is not None:
                fmri_pipeline.parcellation_scheme = anat_pipeline.parcellation_scheme
                fmri_pipeline.atlas_info = anat_pipeline.atlas_info
                if anat_pipeline.parcellation_scheme == "Custom":
                    fmri_pipeline.custom_atlas_name = anat_pipeline.stages["Parcellation"].config.custom_parcellation.atlas
                    fmri_pipeline.custom_atlas_res = anat_pipeline.stages["Parcellation"].config.custom_parcellation.res
                if fmri_valid_inputs:
                    print(">> Process fmri pipeline")
                    fmri_pipeline.process()
                else:
                    print("   ... ERROR : Invalid inputs")
                    sys.exit(1)
                fmri_pipeline.check_stages_execution()
                fmri_pipeline.fill_stages_outputs()
        else:
            print(msg)
            sys.exit(1)

    # Perform all pipelines except eeg (anatomical/diffusion/fMRI)
    elif dwi_pipeline_config is not None and func_pipeline_config is not None and eeg_pipeline_config is None:

        project.dmri_config_file = os.path.abspath(dwi_pipeline_config)
        project.fmri_config_file = os.path.abspath(func_pipeline_config)

        anat_pipeline = init_anat_project(project, False)
        if anat_pipeline is not None:
            anat_valid_inputs = anat_pipeline.check_input(bids_layout, gui=False)

            print('--- Set Freesurfer and ANTs to use {} threads by the means of OpenMP'.format(number_of_threads))
            anat_pipeline.stages['Segmentation'].config.number_of_threads = number_of_threads

            if anat_valid_inputs:
                print(">> Process anatomical pipeline")
                anat_pipeline.process()
            else:
                print("   ... ERROR : Invalid inputs")
                sys.exit(1)

        anat_valid_outputs, msg = anat_pipeline.check_output()
        anat_pipeline.check_stages_execution()
        anat_pipeline.fill_stages_outputs()

        project.freesurfer_subjects_dir = anat_pipeline.stages['Segmentation'].config.freesurfer_subjects_dir
        project.freesurfer_subject_id = anat_pipeline.stages['Segmentation'].config.freesurfer_subject_id

        if anat_valid_outputs:
            dmri_valid_inputs, dmri_pipeline = init_dmri_project(project, bids_layout, False)
            if dmri_pipeline is not None:
                dmri_pipeline.parcellation_scheme = anat_pipeline.parcellation_scheme
                dmri_pipeline.atlas_info = anat_pipeline.atlas_info
                # print sys.argv[offset+7]
                if dmri_valid_inputs:
                    print(">> Process diffusion pipeline")
                    dmri_pipeline.process()
                else:
                    print("   ... ERROR : Invalid inputs")
                    sys.exit(1)
                dmri_pipeline.check_stages_execution()
                dmri_pipeline.fill_stages_outputs()

            fmri_valid_inputs, fmri_pipeline = init_fmri_project(project, bids_layout, False)
            if fmri_pipeline is not None:
                fmri_pipeline.parcellation_scheme = anat_pipeline.parcellation_scheme
                fmri_pipeline.atlas_info = anat_pipeline.atlas_info
                fmri_pipeline.subjects_dir = anat_pipeline.stages['Segmentation'].config.freesurfer_subjects_dir
                fmri_pipeline.subject_id = anat_pipeline.stages['Segmentation'].config.freesurfer_subject_id
                print('Freesurfer subjects dir: {}'.format(fmri_pipeline.subjects_dir))
                print('Freesurfer subject id: {}'.format(fmri_pipeline.subject_id))

                # print sys.argv[offset+9]
                if fmri_valid_inputs:
                    print(">> Process fmri pipeline")
                    fmri_pipeline.process()
                else:
                    print("   ... ERROR : Invalid inputs")
                    sys.exit(1)
                fmri_pipeline.check_stages_execution()
                fmri_pipeline.fill_stages_outputs()
        else:
            print(msg)
            sys.exit(1)

    # Perform only the anatomical and eeg pipeline
    elif dwi_pipeline_config is None and func_pipeline_config is None and eeg_pipeline_config is not None:

        project.eeg_config_file = os.path.abspath(eeg_pipeline_config)

        anat_pipeline = init_anat_project(project, False)
        if anat_pipeline is not None:
            anat_valid_inputs = anat_pipeline.check_input(bids_layout, gui=False)

            print('--- Set Freesurfer and ANTs to use {} threads by the means of OpenMP'.format(number_of_threads))
            anat_pipeline.stages['Segmentation'].config.number_of_threads = number_of_threads

            if anat_valid_inputs:
                print(">> Process anatomical pipeline")
                anat_pipeline.process()
            else:
                print("ERROR : Invalid inputs")
                sys.exit(1)

        anat_valid_outputs, msg = anat_pipeline.check_output()
        anat_pipeline.check_stages_execution()
        anat_pipeline.fill_stages_outputs()

        project.freesurfer_subjects_dir = anat_pipeline.stages['Segmentation'].config.freesurfer_subjects_dir
        project.freesurfer_subject_id = anat_pipeline.stages['Segmentation'].config.freesurfer_subject_id

        if anat_valid_outputs:
            eeg_valid_inputs, eeg_pipeline = init_eeg_project(project, bids_layout, False)
            if eeg_pipeline is not None:
                eeg_pipeline.parcellation_scheme = anat_pipeline.parcellation_scheme
                eeg_pipeline.atlas_info = anat_pipeline.atlas_info
                if eeg_valid_inputs:
                    print(">> Process eeg pipeline")
                    eeg_pipeline.process()
                else:
                    print("   ... ERROR : Invalid inputs")
                    sys.exit(1)
                eeg_pipeline.check_stages_execution()
                eeg_pipeline.fill_stages_outputs()
        else:
            print(msg)
            sys.exit(1)

    # Perform the anatomical, the diffusion and the eeg pipelines
    elif dwi_pipeline_config is not None and func_pipeline_config is None and eeg_pipeline_config is not None:
        project.eeg_config_file = os.path.abspath(eeg_pipeline_config)
        project.dmri_config_file = os.path.abspath(dwi_pipeline_config)

        anat_pipeline = init_anat_project(project, False)
        if anat_pipeline is not None:
            anat_valid_inputs = anat_pipeline.check_input(bids_layout, gui=False)

            print('--- Set Freesurfer and ANTs to use {} threads by the means of OpenMP'.format(number_of_threads))
            anat_pipeline.stages['Segmentation'].config.number_of_threads = number_of_threads

            if anat_valid_inputs:
                print(">> Process anatomical pipeline")
                anat_pipeline.process()
            else:
                print("ERROR : Invalid inputs")
                sys.exit(1)

        anat_valid_outputs, msg = anat_pipeline.check_output()
        anat_pipeline.check_stages_execution()
        anat_pipeline.fill_stages_outputs()

        project.freesurfer_subjects_dir = anat_pipeline.stages['Segmentation'].config.freesurfer_subjects_dir
        project.freesurfer_subject_id = anat_pipeline.stages['Segmentation'].config.freesurfer_subject_id

        if anat_valid_outputs:
            dmri_valid_inputs, dmri_pipeline = init_dmri_project(project, bids_layout, False)
            if dmri_pipeline is not None:
                dmri_pipeline.parcellation_scheme = anat_pipeline.parcellation_scheme
                dmri_pipeline.atlas_info = anat_pipeline.atlas_info
                if dmri_valid_inputs:
                    dmri_pipeline.process()
                else:
                    print("   ... ERROR : Invalid inputs")
                    sys.exit(1)
                dmri_pipeline.check_stages_execution()
                dmri_pipeline.fill_stages_outputs()
            eeg_valid_inputs, eeg_pipeline = init_eeg_project(project, bids_layout, False)
            if eeg_pipeline is not None:
                eeg_pipeline.parcellation_scheme = anat_pipeline.parcellation_scheme
                eeg_pipeline.atlas_info = anat_pipeline.atlas_info
                if eeg_valid_inputs:
                    print(">> Process eeg pipeline")
                    eeg_pipeline.process()
                else:
                    print("   ... ERROR : Invalid inputs")
                    sys.exit(1)
                eeg_pipeline.check_stages_execution()
                eeg_pipeline.fill_stages_outputs()

        else:
            print(msg)
            sys.exit(1)

    # Perform the anatomical, the fMRI and the eeg pipelines
    elif dwi_pipeline_config is None and func_pipeline_config is not None and eeg_pipeline_config is not None:
        project.eeg_config_file = os.path.abspath(eeg_pipeline_config)
        project.fmri_config_file = os.path.abspath(func_pipeline_config)

        anat_pipeline = init_anat_project(project, False)
        if anat_pipeline is not None:
            anat_valid_inputs = anat_pipeline.check_input(bids_layout, gui=False)

            print('--- Set Freesurfer and ANTs to use {} threads by the means of OpenMP'.format(number_of_threads))
            anat_pipeline.stages['Segmentation'].config.number_of_threads = number_of_threads

            if anat_valid_inputs:
                print(">> Process anatomical pipeline")
                anat_pipeline.process()
            else:
                print("ERROR : Invalid inputs")
                sys.exit(1)

        anat_valid_outputs, msg = anat_pipeline.check_output()
        anat_pipeline.check_stages_execution()
        anat_pipeline.fill_stages_outputs()

        project.freesurfer_subjects_dir = anat_pipeline.stages['Segmentation'].config.freesurfer_subjects_dir
        project.freesurfer_subject_id = anat_pipeline.stages['Segmentation'].config.freesurfer_subject_id

        if anat_valid_outputs:
            fmri_valid_inputs, fmri_pipeline = init_fmri_project(project, bids_layout, False)
            if fmri_pipeline is not None:
                fmri_pipeline.parcellation_scheme = anat_pipeline.parcellation_scheme
                fmri_pipeline.atlas_info = anat_pipeline.atlas_info
                # fmri_pipeline.subjects_dir = anat_pipeline.stages['Segmentation'].config.freesurfer_subjects_dir
                # fmri_pipeline.subject_id = anat_pipeline.stages['Segmentation'].config.freesurfer_subject_id
                # print('Freesurfer subjects dir: {}'.format(fmri_pipeline.subjects_dir))
                # print('Freesurfer subject id: {}'.format(fmri_pipeline.subject_id))

                # print sys.argv[offset+9]
                if fmri_valid_inputs:
                    print(">> Process fmri pipeline")
                    fmri_pipeline.process()
                else:
                    print("   ... ERROR : Invalid inputs")
                    sys.exit(1)
                fmri_pipeline.check_stages_execution()
                fmri_pipeline.fill_stages_outputs()
            eeg_valid_inputs, eeg_pipeline = init_eeg_project(project, bids_layout, False)
            if eeg_pipeline is not None:
                eeg_pipeline.parcellation_scheme = anat_pipeline.parcellation_scheme
                eeg_pipeline.atlas_info = anat_pipeline.atlas_info
                if eeg_valid_inputs:
                    print(">> Process eeg pipeline")
                    eeg_pipeline.process()
                else:
                    print("   ... ERROR : Invalid inputs")
                    sys.exit(1)
                eeg_pipeline.check_stages_execution()
                eeg_pipeline.fill_stages_outputs()
        else:
            print(msg)
            sys.exit(1)

    # Perform all pipelines (anatomical/diffusion/fMRI/eeg)
    elif dwi_pipeline_config is not None and func_pipeline_config is not None and eeg_pipeline_config is not None:
        project.eeg_config_file = os.path.abspath(eeg_pipeline_config)
        project.dmri_config_file = os.path.abspath(dwi_pipeline_config)
        project.fmri_config_file = os.path.abspath(func_pipeline_config)

        anat_pipeline = init_anat_project(project, False)
        if anat_pipeline is not None:
            anat_valid_inputs = anat_pipeline.check_input(bids_layout, gui=False)

            print(f"--- Set Freesurfer and ANTs to use {number_of_threads} threads by the means of OpenMP")
            anat_pipeline.stages[ "Segmentation"].config.number_of_threads = number_of_threads

            if anat_valid_inputs:
                print(">> Process anatomical pipeline")
                anat_pipeline.process()
            else:
                print("   ... ERROR : Invalid inputs")
                sys.exit(1)

        anat_valid_outputs, msg = anat_pipeline.check_output()
        anat_pipeline.check_stages_execution()
        anat_pipeline.fill_stages_outputs()

        project.freesurfer_subjects_dir = anat_pipeline.stages["Segmentation"].config.freesurfer_subjects_dir
        project.freesurfer_subject_id = anat_pipeline.stages["Segmentation"].config.freesurfer_subject_id

        if anat_valid_outputs:
            dmri_valid_inputs, dmri_pipeline = init_dmri_project(
                project, bids_layout, False
            )
            if dmri_pipeline is not None:
                dmri_pipeline.parcellation_scheme = anat_pipeline.parcellation_scheme
                dmri_pipeline.atlas_info = anat_pipeline.atlas_info
                if anat_pipeline.parcellation_scheme == "Custom":
                    dmri_pipeline.custom_atlas_name = anat_pipeline.stages["Parcellation"].config.custom_parcellation.atlas
                    dmri_pipeline.custom_atlas_res = anat_pipeline.stages["Parcellation"].config.custom_parcellation.res
                if dmri_valid_inputs:
                    print(">> Process diffusion pipeline")
                    dmri_pipeline.process()
                else:
                    print("   ... ERROR : Invalid inputs")
                    sys.exit(1)
                dmri_pipeline.check_stages_execution()
                dmri_pipeline.fill_stages_outputs()

            fmri_valid_inputs, fmri_pipeline = init_fmri_project(
                project, bids_layout, False
            )
            if fmri_pipeline is not None:
                fmri_pipeline.parcellation_scheme = anat_pipeline.parcellation_scheme
                fmri_pipeline.atlas_info = anat_pipeline.atlas_info
                fmri_pipeline.subjects_dir = anat_pipeline.stages["Segmentation"].config.freesurfer_subjects_dir
                fmri_pipeline.subject_id = anat_pipeline.stages[ "Segmentation"].config.freesurfer_subject_id
                if anat_pipeline.parcellation_scheme == "Custom":
                    fmri_pipeline.custom_atlas_name = anat_pipeline.stages["Parcellation"].config.custom_parcellation.atlas
                    fmri_pipeline.custom_atlas_res = anat_pipeline.stages["Parcellation"].config.custom_parcellation.res
                print("Freesurfer subjects dir: {}".format(fmri_pipeline.subjects_dir))
                print("Freesurfer subject id: {}".format(fmri_pipeline.subject_id))

                # print sys.argv[offset+9]
                if fmri_valid_inputs:
                    print(">> Process fmri pipeline")
                    fmri_pipeline.process()
                else:
                    print("   ... ERROR : Invalid inputs")
                    sys.exit(1)
                fmri_pipeline.check_stages_execution()
                fmri_pipeline.fill_stages_outputs()
            eeg_valid_inputs, eeg_pipeline = init_eeg_project(project, bids_layout, False)
            if eeg_pipeline is not None:
                eeg_pipeline.parcellation_scheme = anat_pipeline.parcellation_scheme
                eeg_pipeline.atlas_info = anat_pipeline.atlas_info
                if eeg_valid_inputs:
                    print(">> Process eeg pipeline")
                    eeg_pipeline.process()
                else:
                    print("   ... ERROR : Invalid inputs")
                    sys.exit(1)
                eeg_pipeline.check_stages_execution()
                eeg_pipeline.fill_stages_outputs()
        else:
            print(msg)
            sys.exit(1)<|MERGE_RESOLUTION|>--- conflicted
+++ resolved
@@ -22,11 +22,8 @@
 from cmp.pipelines.anatomical import anatomical as Anatomical_pipeline
 from cmp.pipelines.diffusion import diffusion as Diffusion_pipeline
 from cmp.pipelines.functional import fMRI as FMRI_pipeline
-<<<<<<< HEAD
 from cmp.pipelines.functional import eeg as EEG_pipeline
-=======
-
->>>>>>> f0cc600e
+
 from cmtklib.config import (
     anat_load_config_json,
     anat_save_config,

--- conflicted
+++ resolved
@@ -144,16 +144,10 @@
         url="https://github.com/connectomicslab/connectomemapper3",
         entry_points={
             "console_scripts": [
-<<<<<<< HEAD
-                "connectomemapper3 = cmp.cli.connectomemapper3:main",
-                "cmpbidsappmanager = cmp.cli.cmpbidsappmanager:main",
-                "showmatrix_gpickle = cmp.cli.showmatrix_gpickle:main",
-=======
                 'connectomemapper3 = cmp.cli.connectomemapper3:main',
                 'cmpbidsappmanager = cmp.cli.cmpbidsappmanager:main',
                 'showmatrix_gpickle = cmp.cli.showmatrix_gpickle:main',
                 'connectomemapper3_singularity = cmp.cli.connectomemapper3_singularity:main'
->>>>>>> 9b404811
             ]
         },
         license="BSD-3-Clause",

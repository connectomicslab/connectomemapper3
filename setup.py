#!/usr/bin/env python

"""`Setup.py` for Connectome Mapper 3 Graphical User Inerface (BIDS App Manager)."""

import os
import sys
import setuptools
from setuptools.command.install import install

from cmp.info import __version__


class VerifyVersionCommand(install):
    """Custom command to verify that the git tag matches our version"""

    description = "verify that the git tag matches our version"

    def run(self):
<<<<<<< HEAD
        tag = os.getenv("CIRCLE_TAG")
        version = f"{__version__}"
=======
        """Verify that the git tag (`CIRCLE_TAG`) matches our version."""
        tag = os.getenv('CIRCLE_TAG')
        version = f'{__version__}'
>>>>>>> 05cfedcd

        if tag != version:
            info = f"Git tag: {tag} does not match the version of this app: {version}"
            sys.exit(info)


# Get directory where this file is located
directory = os.path.abspath(os.path.dirname(__file__))

# Remove any MANIFEST of a previous installation
if os.path.exists("MANIFEST"):
    os.remove("MANIFEST")

# Define the packages to be installed
packages = [
    "cmp",
    "cmp.cli",
    "cmp.stages",
    "cmp.stages.preprocessing",
    "cmp.stages.segmentation",
    "cmp.stages.parcellation",
    "cmp.stages.registration",
    "cmp.stages.diffusion",
    "cmp.stages.functional",
    "cmp.stages.connectome",
    "cmp.pipelines",
    "cmp.pipelines.anatomical",
    "cmp.pipelines.diffusion",
    "cmp.pipelines.functional",
    "cmp.bidsappmanager",
    "cmp.bidsappmanager.stages",
    "cmp.bidsappmanager.stages.preprocessing",
    "cmp.bidsappmanager.stages.segmentation",
    "cmp.bidsappmanager.stages.parcellation",
    "cmp.bidsappmanager.stages.registration",
    "cmp.bidsappmanager.stages.diffusion",
    "cmp.bidsappmanager.stages.functional",
    "cmp.bidsappmanager.stages.connectome",
    "cmp.bidsappmanager.pipelines",
    "cmp.bidsappmanager.pipelines.anatomical",
    "cmp.bidsappmanager.pipelines.diffusion",
    "cmp.bidsappmanager.pipelines.functional",
    "cmtklib",
    "cmtklib.bids",
    "cmtklib.interfaces",
    "resources",
]

# Define the package data to be installed
package_data = {
    "cmp": ["cmp3_icon.png", "config/*.json"],
    "cmp.bidsappmanager": [
        "images/*.png",
        "pipelines/anatomical/*.png",
        "pipelines/diffusion/*.png",
        "pipelines/functional/*.png",
    ],
    "resources": ["buttons/*.png", "icons/*png"],
    "cmtklib": [
        "data/parcellation/lausanne2008/*/*.*",
        "data/parcellation/lausanne2018/*.*",
        "data/parcellation/lausanne2018/*/*.*",
        "data/segmentation/ants_template_IXI/*/*.*",
        "data/segmentation/ants_template_IXI/*.*",
        "data/segmentation/ants_MICCAI2012_multi-atlas_challenge_data/*/*.*",
        "data/segmentation/ants_MICCAI2012_multi-atlas_challenge_data/*.*",
        "data/parcellation/nativefreesurfer/*/*.*",
        "data/colortable_and_gcs/*.*",
        "data/colortable_and_gcs/my_atlas_gcs/*.*",
        "data/diffusion/odf_directions/*.*",
        "data/diffusion/gradient_tables/*.*",
        "data/segmentation/thalamus2018/*.*",
    ],
}

# Extract package requirements from Conda environment.yml
include_conda_pip_dependencies = False
install_requires = []
dependency_links = []
if include_conda_pip_dependencies:
    path = os.path.join(directory, "docker", "environment.yml")
    with open(path) as read_file:
        state = "PREAMBLE"
        for line in read_file:
            line = line.rstrip().lstrip(" -")
            if line == "dependencies:":
                state = "CONDA_DEPS"
            elif line == "pip:":
                state = "PIP_DEPS"
            elif state == "CONDA_DEPS":
                line = "==".join(line.split("="))
                line = line.split("==")[0]
                # Python is a valid dependency for Conda but not setuptools, so skip it
                if "python" in line:
                    pass
                else:
                    # Appends to dependencies
                    install_requires.append(line)
            elif state == "PIP_DEPS":
                line = line.split("==")[0]
                # Appends to dependency links
                dependency_links.append(line)
                # Adds package name to dependencies
                install_requires.append(line)
print(f"Install requires: {install_requires}")
print(f"Dependency links: {dependency_links}")


# Read the contents of your README file
with open(os.path.join(directory, "README.md"), encoding="utf-8") as f:
    long_description = f.read()


def main():
    """Main function of CMP3 ``setup.py``"""
    # Setup configuration
    setuptools.setup(
        name="cmp",
        version=__version__,
        description="Connectome Mapper 3: A software pipeline for multi-scale connectome mapping of multimodal data",
        long_description=long_description,
        author="Sebastien Tourbier",
        author_email="sebastien.tourbier@alumni.epfl.ch",
        url="https://github.com/connectomicslab/connectomemapper3",
        entry_points={
            "console_scripts": [
                'connectomemapper3 = cmp.cli.connectomemapper3:main',
                'cmpbidsappmanager = cmp.cli.cmpbidsappmanager:main',
                'showmatrix_gpickle = cmp.cli.showmatrix_gpickle:main',
                'connectomemapper3_docker = cmp.cli.connectomemapper3_docker:main',
                'connectomemapper3_singularity = cmp.cli.connectomemapper3_singularity:main'
            ]
        },
        license="BSD-3-Clause",
        classifiers=[
            "Development Status :: 4 - Beta",
            "Intended Audience :: Science/Research",
            "Intended Audience :: Developers",
            "License :: OSI Approved",
            "Programming Language :: Python",
            "Topic :: Software Development",
            "Topic :: Scientific/Engineering",
            "Operating System :: Microsoft :: Windows",
            "Operating System :: POSIX",
            "Operating System :: Unix",
            "Operating System :: MacOS",
            "Programming Language :: Python :: 3.7",
        ],
        maintainer="Connectomics Lab, CHUV",
        maintainer_email="info@connectomics.org",
        packages=packages,
        include_package_data=True,
        package_data=package_data,
        # requires=["numpy (>=1.18)", "nipype (>=1.5.0)", "pybids (>=0.10.2)"],
        install_requires=install_requires,
        dependency_links=dependency_links,
        python_requires=">=3.7",
        cmdclass={
            "verify": VerifyVersionCommand,
        },
    )


if __name__ == "__main__":
    main()<|MERGE_RESOLUTION|>--- conflicted
+++ resolved
@@ -16,15 +16,9 @@
     description = "verify that the git tag matches our version"
 
     def run(self):
-<<<<<<< HEAD
-        tag = os.getenv("CIRCLE_TAG")
-        version = f"{__version__}"
-=======
         """Verify that the git tag (`CIRCLE_TAG`) matches our version."""
         tag = os.getenv('CIRCLE_TAG')
         version = f'{__version__}'
->>>>>>> 05cfedcd
-
         if tag != version:
             info = f"Git tag: {tag} does not match the version of this app: {version}"
             sys.exit(info)

#!/usr/bin/env python

"""`Setup.py` for Connectome Mapper 3 Graphical User Inerface (BIDS App Manager)."""

import os
import sys
import setuptools
from setuptools.command.install import install

from cmp.info import __version__


class VerifyVersionCommand(install):
    """Custom command to verify that the git tag matches our version"""
    description = 'verify that the git tag matches our version'

    def run(self):
        tag = os.getenv('CIRCLE_TAG')
        version = f'{__version__}'

        if tag != version:
            info = f'Git tag: {tag} does not match the version of this app: {version}'
            sys.exit(info)

# Get directory where this file is located
directory = os.path.abspath(os.path.dirname(__file__))

# Remove any MANIFEST of a previous installation
if os.path.exists('MANIFEST'):
    os.remove('MANIFEST')

# Define the packages to be installed
packages = ["cmp",
            "cmp.cli",
            "cmp.stages",
            "cmp.stages.preprocessing",
            "cmp.stages.segmentation",
            "cmp.stages.parcellation",
            "cmp.stages.registration",
            "cmp.stages.diffusion",
            "cmp.stages.functional",
            "cmp.stages.connectome",
            "cmp.pipelines",
            "cmp.pipelines.anatomical",
            "cmp.pipelines.diffusion",
            "cmp.pipelines.functional",
            "cmp.bidsappmanager",
            "cmp.bidsappmanager.stages",
            "cmp.bidsappmanager.stages.preprocessing",
            "cmp.bidsappmanager.stages.segmentation",
            "cmp.bidsappmanager.stages.parcellation",
            "cmp.bidsappmanager.stages.registration",
            "cmp.bidsappmanager.stages.diffusion",
            "cmp.bidsappmanager.stages.functional",
            "cmp.bidsappmanager.stages.connectome",
            "cmp.bidsappmanager.pipelines",
            "cmp.bidsappmanager.pipelines.anatomical",
            "cmp.bidsappmanager.pipelines.diffusion",
            "cmp.bidsappmanager.pipelines.functional",
            "cmtklib",
            "cmtklib.bids",
            "cmtklib.interfaces",
            "resources"]

# Define the package data to be installed
package_data = {'cmp':
                ['cmp3_icon.png'],
                'cmp.bidsappmanager':
                ['images/*.png',
                 'pipelines/anatomical/*.png',
                 'pipelines/diffusion/*.png',
                 'pipelines/functional/*.png'],
                'resources':
                ['buttons/*.png',
                 'icons/*png'],
                'cmtklib':
                ['data/parcellation/lausanne2008/*/*.*',
                 'data/parcellation/lausanne2018/*.*',
                 'data/parcellation/lausanne2018/*/*.*',
                 'data/segmentation/ants_template_IXI/*/*.*',
                 'data/segmentation/ants_template_IXI/*.*',
                 'data/segmentation/ants_MICCAI2012_multi-atlas_challenge_data/*/*.*',
                 'data/segmentation/ants_MICCAI2012_multi-atlas_challenge_data/*.*',
                 'data/parcellation/nativefreesurfer/*/*.*',
                 'data/colortable_and_gcs/*.*',
                 'data/colortable_and_gcs/my_atlas_gcs/*.*',
                 'data/diffusion/odf_directions/*.*',
                 'data/diffusion/gradient_tables/*.*',
                 'data/segmentation/thalamus2018/*.*']
                }

# Extract package requirements from Conda environment.yml
include_conda_pip_dependencies = False
install_requires = []
dependency_links = []
if include_conda_pip_dependencies:
    path = os.path.join(directory, 'ubuntu16.04', 'environment.yml')
    with open(path) as read_file:
        state = "PREAMBLE"
        for line in read_file:
            line = line.rstrip().lstrip(" -")
            if line == "dependencies:":
                state = "CONDA_DEPS"
            elif line == "pip:":
                state = "PIP_DEPS"
            elif state == "CONDA_DEPS":
                line = '=='.join(line.split('='))
                line = line.split('==')[0]
                # Python is a valid dependency for Conda but not setuptools, so skip it
                if "python" in line:
                    pass
                else:
                    # Appends to dependencies
                    install_requires.append(line)
            elif state == "PIP_DEPS":
                line = line.split('==')[0]
                # Appends to dependency links
                dependency_links.append(line)
                # Adds package name to dependencies
                install_requires.append(line)
print(f'Install requires: {install_requires}')
print(f'Dependency links: {dependency_links}')


# Read the contents of your README file
with open(os.path.join(directory, 'README.md'), encoding='utf-8') as f:
    long_description = f.read()


def main():
    """Main function of CMP3 ``setup.py``"""
    # Setup configuration
    setuptools.setup(
        name='cmp',
        version=__version__,
        description='Connectome Mapper 3: A software pipeline for multi-scale connectome mapping of multimodal data',
        long_description=long_description,
        author='Sebastien Tourbier',
        author_email='sebastien.tourbier@alumni.epfl.ch',
        url='https://github.com/connectomicslab/connectomemapper3',
        entry_points={
            "console_scripts": [
                'connectomemapper3 = cmp.cli.connectomemapper3:main',
                'cmpbidsappmanager = cmp.cli.cmpbidsappmanager:main',
                'showmatrix_gpickle = cmp.cli.showmatrix_gpickle:main',
<<<<<<< HEAD
                'connectomemapper_docker = cmp.cli.connectomemapper3_docker:main'
=======
                'connectomemapper3_singularity = cmp.cli.connectomemapper3_singularity:main'
>>>>>>> 0e92b609
            ]
        },
        license='BSD-3-Clause',
        classifiers=[
            'Development Status :: 4 - Beta',
            'Intended Audience :: Science/Research',
            'Intended Audience :: Developers',
            'License :: OSI Approved',
            'Programming Language :: Python',
            'Topic :: Software Development',
            'Topic :: Scientific/Engineering',
            'Operating System :: Microsoft :: Windows',
            'Operating System :: POSIX',
            'Operating System :: Unix',
            'Operating System :: MacOS',
            'Programming Language :: Python :: 3.7',
        ],
        maintainer='Connectomics Lab, CHUV',
        maintainer_email='info@connectomics.org',
        packages=packages,
        include_package_data=True,
        package_data=package_data,
        # requires=["numpy (>=1.18)", "nipype (>=1.5.0)", "pybids (>=0.10.2)"],
        install_requires=install_requires,
        dependency_links=dependency_links,
        python_requires='>=3.7',
        cmdclass={
                'verify': VerifyVersionCommand,
        }
        )


if __name__ == "__main__":
    main()<|MERGE_RESOLUTION|>--- conflicted
+++ resolved
@@ -143,12 +143,8 @@
                 'connectomemapper3 = cmp.cli.connectomemapper3:main',
                 'cmpbidsappmanager = cmp.cli.cmpbidsappmanager:main',
                 'showmatrix_gpickle = cmp.cli.showmatrix_gpickle:main',
-<<<<<<< HEAD
-                'connectomemapper_docker = cmp.cli.connectomemapper3_docker:main'
-=======
+                'connectomemapper3_docker = cmp.cli.connectomemapper3_docker:main'
                 'connectomemapper3_singularity = cmp.cli.connectomemapper3_singularity:main'
->>>>>>> 0e92b609
-            ]
         },
         license='BSD-3-Clause',
         classifiers=[
